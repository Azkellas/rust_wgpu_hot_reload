[package]
name = "wgpu-hot-reload"
authors = ["Etienne"]
version = "0.1.0"
edition = "2021"
homepage = "https://github.com/Azkellas/rust_wgpu_hot_reload"
license = "MIT OR Apache-2.0"
repository = "https://github.com/Azkellas/rust_wgpu_hot_reload"
description = "A template rust project to be productive in wgpu, with hot reload and wasm export"
keywords = ["wgpu", "hot-reload", "wasm", "template"]


[workspace]
resolver = "2"
members = ["lib", "run-wasm"]

[workspace.dependencies]
wgpu = { version = "0.19.3", default-features = false, features = [
    "wgsl",
    "webgl",
    "webgpu",
] }
egui = "0.27.2"
pollster = "0.3.0"
log = "0.4.21"
winit = "0.29.15"
winit_input_helper = "0.15.3"


[dependencies]
wgpu.workspace = true
egui.workspace = true
pollster.workspace = true
log.workspace = true
winit.workspace = true
winit_input_helper.workspace = true
lib = { path = "./lib" }
hot-lib-reloader = { version = "^0.7", optional = true }

env_logger = "0.11.3"
wasm-bindgen = "0.2.92"

<<<<<<< HEAD
egui-wgpu = { version = "0.27.2", features = ["winit"] }
egui-winit = { version = "0.27.1", default-features = false }
=======
egui-wgpu = { version = "0.27.1", features = ["winit"] }
egui-winit = { version = "0.27.2", default-features = false }
>>>>>>> 73ec4ed6
cfg-if = "1.0.0"


[features]
reload = ["dep:hot-lib-reloader"]

[profile.dev]
opt-level = 0

[profile.dev.package."*"]
opt-level = 1

[target.'cfg(not(target_family = "wasm"))'.dependencies]
notify = "6.1.1"

[target.'cfg(target_family = "wasm")'.dependencies]
wasm-bindgen-futures = "0.4.42"
web-sys = "0.3.69"
console_error_panic_hook = "0.1.7"
console_log = "1.0.0"<|MERGE_RESOLUTION|>--- conflicted
+++ resolved
@@ -40,13 +40,8 @@
 env_logger = "0.11.3"
 wasm-bindgen = "0.2.92"
 
-<<<<<<< HEAD
 egui-wgpu = { version = "0.27.2", features = ["winit"] }
-egui-winit = { version = "0.27.1", default-features = false }
-=======
-egui-wgpu = { version = "0.27.1", features = ["winit"] }
 egui-winit = { version = "0.27.2", default-features = false }
->>>>>>> 73ec4ed6
 cfg-if = "1.0.0"
 
 
